# Registry for package numerical2DV
#
# date: 	04-11-2015
# authors: 	Y.M.Dijkstra

########################################################################################################################
# General
########################################################################################################################
## Module RegularGrid: create a regular 2DV grid for numerical computations ##
module          RegularGrid
packagePath
input           L B H xgrid zgrid fgrid xoutputgrid zoutputgrid foutputgrid R
output          grid outputGrid

module          HigherOrderIterator
packagePath
inputInit		maxOrder variables @{variables}+{1,2}
input			maxOrder variables @{variables}+{2,@{maxOrder}+1}
output			order maxOrder
iterative		True

########################################################################################################################
# Subpackage hydro
########################################################################################################################
module          ReferenceLevel
inputInit		H if{Q0,@{Q1}==None}  if{Q1,@{Q0}==None}
input			grid G H B Av Roughness BottomBC
output			R
packagePath		hydro/
iterative		True

## Module HydroLead: numerical coupled frequency perturbation model - leading order ##
module          HydroLead
input			BottomBC grid Av Roughness OMEGA G
output			u0 zeta0 w0
packagePath		hydro/
submodules		tide river
tide            input A0 phase0
                output
river           input Q0
                output

## Module HydroFirst numerical coupled frequency perturbation model - first order ##
module          HydroFirst
input			BottomBC grid Av Roughness OMEGA G BETA
output			u1 zeta1 w1
packagePath		hydro/
submodules		tide river baroc stokes nostress adv mixing
tide            input       A1 phase1
                output
river           input       Q1
                output
baroc			input		s0
				output
stokes			input		u0 zeta0
				output
nostress		input		u0 zeta0
				output
adv				input		u0 w0
				output
mixing			input		u0 Av1
				output

module          HydroHigher
packagePath		hydro/
input			grid BottomBC Av Roughness maxOrder maxContributions OMEGA G BETA order
output			surfder surfstress u+{2,@{maxOrder}+1} zeta+{2,@{maxOrder}+1} w+{2,@{maxOrder}+1}
submodules		baroc stokes nostress adv densitydrift mixing
baroc			input		s+{1,@{maxOrder}}
                output
stokes			input		u0 zeta0 u1 zeta1
                output
nostress		input		u0 zeta0 u1 zeta1
                output
adv				input		u0 u1 w0 w1surf
                output
densitydrift	input		u0 zeta0 u1 zeta1 s+{0,@{maxOrder}-1}
                output
mixing      	input		u0 zeta0 u1 zeta1 Av+{2,@{maxOrder}+1}
                output

########################################################################################################################
# Subpackage salinity_prognostic
########################################################################################################################
module      SalinityLead
packagePath	salinity_prognostic/
input       grid ssea Kh B H u0 Q1
output      s0 s1var

module      SalinityFirst
packagePath	salinity_prognostic/
input       grid Kh B H u0 u1 s0 s1var Q1
output      s1 s2var
submodules	advection diffusion nostress

########################################################################################################################
# Subpackage sediment
########################################################################################################################
module      SedDynamicLead
packagePath sediment/
input       grid G OMEGA RHOS RHO0 DS u0 finf erosion_formulation
output      hatc0
submodules	erosion

module      SedDynamicFirst
packagePath sediment/
input       grid G OMEGA RHOS RHO0 DS u0 finf erosion_formulation
output      hatc1
submodules	sedadv fallvel mixing erosion noflux
sedadv  	    input		w0 hatc0
                output
fallvel			input		ws1 hatc0
                output
mixing			input		Av1 hatc0
                output
erosion			input		u1
                output
noflux			input		zeta0 hatc0
                output

module      SedDynamicSecond
packagePath sediment/
input       grid G OMEGA RHOS RHO0 DS ws0 u1 finf erosion_formulation
output      hatc2
submodules	erosion

module      StaticAvailability
packagePath sediment/
input       zeta0 u0 u1 hatc0 hatc1 hatc2 B grid Kh sedbc @sedbc
output      a c0 c1 c2 F T

<<<<<<< HEAD
=======
module          DiffusivityUndamped
packagePath
input           sigma_rho Av
output          Kv

>>>>>>> f62b2458
########################################################################################################################
# Subpackage turbulence
########################################################################################################################
# k-epsilon fitted models
module      KEFittedLead
packagePath	turbulence/
inputInit	if{grid,@{referenceLevel}==0} if{Q0,@{referenceLevel}==1} if{Q1,@{referenceLevel}==1} G B H profile roughnessParameter @roughnessParameter n Avmin  lambda referenceLevel ignoreSubmodule
input       grid u0
output		Av Roughness BottomBC
iterative	True

module      KEFittedTruncated
packagePath	turbulence/
inputInit	if{grid,@{referenceLevel}==0} if{Q0,@{referenceLevel}==1} if{Q1,@{referenceLevel}==1} G B H profile roughnessParameter @roughnessParameter n Avmin  lambda referenceLevel ignoreSubmodule truncationOrder
input       grid u+{0,@{truncationOrder}+1} zeta+{0,@{truncationOrder}+1}
output		Av Roughness BottomBC
iterative	True

module      KEFittedFirst
packagePath	turbulence/
inputInit	grid H profile roughnessParameter @roughnessParameter n lambda ignoreSubmodule u0
input       grid u0 zeta0  u1
output		Av1 Roughness1
iterative	True

module      KEFittedHigher
packagePath	turbulence/
inputInit	grid H profile roughnessParameter @roughnessParameter n lambda ignoreSubmodule order u0 u1 zeta0
input       grid order maxOrder u+{0,@{maxOrder}+1} zeta+{0,@{maxOrder}+1}
output		Av+{2,@{maxOrder}+1} Roughness+{2,@{maxOrder}+1}
iterative	True<|MERGE_RESOLUTION|>--- conflicted
+++ resolved
@@ -129,14 +129,11 @@
 input       zeta0 u0 u1 hatc0 hatc1 hatc2 B grid Kh sedbc @sedbc
 output      a c0 c1 c2 F T
 
-<<<<<<< HEAD
-=======
 module          DiffusivityUndamped
 packagePath
 input           sigma_rho Av
 output          Kv
 
->>>>>>> f62b2458
 ########################################################################################################################
 # Subpackage turbulence
 ########################################################################################################################
